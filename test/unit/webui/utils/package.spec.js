--- conflicted
+++ resolved
@@ -4,7 +4,8 @@
   formatDate,
   formatDateDistance,
   getLastUpdatedPackageTime,
-  getRecentReleases
+  getRecentReleases,
+  formatAuthor, DEFAULT_USER
 } from '../../../../src/webui/utils/package';
 
 import { packageMeta } from '../components/store/packageMeta';
@@ -43,29 +44,28 @@
   });
 });
 
-<<<<<<< HEAD
 describe('formatAuthor', () => {
   test('should check author field different values', () => {
     const author = 'verdaccioNpm';
-    expect(formatAuthor(author)).toEqual(author);
+    expect(formatAuthor(author).name).toEqual(author);
   });
   test('should check author field for object value', () => {
-    const license = {
+    const user = {
       name: 'Verdaccion NPM',
       email: 'verdaccio@verdaccio.org',
       url: 'https://verdaccio.org'
     };
-    expect(formatAuthor(license)).toEqual('Verdaccion NPM');
+    expect(formatAuthor(user).avatar).toEqual('');
+    expect(formatAuthor(user).email).toEqual(user.email);
+    expect(formatAuthor(user).name).toEqual(user.name);
   });
   test('should check author field for other value', () => {
-    expect(formatAuthor(null)).toBeNull();
-    expect(formatAuthor({})).toBeNull();
-    expect(formatAuthor([])).toBeNull();
+    expect(formatAuthor(null).name).toEqual(DEFAULT_USER);
+    expect(formatAuthor({}).name).toEqual(DEFAULT_USER);
+    expect(formatAuthor([]).name).toEqual(DEFAULT_USER);
   });
 });
 
-=======
->>>>>>> 9f6106cf
 describe('formatDate', () => {
   test('should format the date', () => {
     const date = 1532211072138;
