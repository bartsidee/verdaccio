--- conflicted
+++ resolved
@@ -1,6 +1,4 @@
-<<<<<<< HEAD
 var express         = require('express')
-var fs              = require('fs')
 var Error           = require('http-errors')
 var compression     = require('compression')
 var Auth            = require('./auth')
@@ -10,34 +8,15 @@
 var Cats            = require('./status-cats')
 var Storage         = require('./storage')
 var PackageProvider = require('./packages')
-=======
-var express       = require('express')
-var Error         = require('http-errors')
-var compression   = require('compression')
-var Auth          = require('./auth')
-var Logger        = require('./logger')
-var Config        = require('./config')
-var Middleware    = require('./middleware')
-var Cats          = require('./status-cats')
-var Storage       = require('./storage')
->>>>>>> a55dc657
 
 module.exports = function(config_hash) {
   Logger.setup(config_hash.logs)
 
-<<<<<<< HEAD
   var config   = Config(config_hash)
   var storage  = Storage(config)
   var auth     = Auth(config)
   var packages = PackageProvider(config)
   var app      = express()
-  var can      = Middleware.allow(config, packages)
-=======
-  var config  = Config(config_hash)
-  var storage = Storage(config)
-  var auth    = Auth(config)
-  var app     = express()
->>>>>>> a55dc657
 
   // run in production mode by default, just in case
   // it shouldn't make any difference anyway
