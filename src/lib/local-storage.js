/**
 * @prettier
 * @flow
 */

import assert from 'assert';
import UrlNode from 'url';
import _ from 'lodash';
import { ErrorCode, isObject, getLatestVersion, tagVersion, validateName } from './utils';
import { generatePackageTemplate, normalizePackage, generateRevision, getLatestReadme, cleanUpReadme, normalizeContributors } from './storage-utils';
import { API_ERROR, DIST_TAGS, STORAGE } from './constants';
import { createTarballHash } from './crypto-utils';
import { prepareSearchPackage } from './storage-utils';
import loadPlugin from '../lib/plugin-loader';
import LocalDatabase from '@verdaccio/local-storage';
import { UploadTarball, ReadTarball } from '@verdaccio/streams';
import type { Package, Config, MergeTags, Version, DistFile, Callback, Logger } from '@verdaccio/types';
import type { ILocalData, IPackageStorage } from '@verdaccio/local-storage';
import type { IUploadTarball, IReadTarball } from '@verdaccio/streams';
import type { IStorage, StringValue } from '../../types';

/**
 * Implements Storage interface (same for storage.js, local-storage.js, up-storage.js).
 */
class LocalStorage implements IStorage {
  config: Config;
  localData: ILocalData;
  logger: Logger;

  constructor(config: Config, logger: Logger) {
    this.logger = logger.child({ sub: 'fs' });
    this.config = config;
    this.localData = this._loadStorage(config, logger);
  }

  addPackage(name: string, pkg: Package, callback: Callback) {
    const storage: any = this._getLocalStorage(name);

    if (_.isNil(storage)) {
      return callback(ErrorCode.getNotFound('this package cannot be added'));
    }

    storage.createPackage(name, generatePackageTemplate(name), err => {
      if (_.isNull(err) === false && err.code === STORAGE.FILE_EXIST_ERROR) {
        return callback(ErrorCode.getConflict());
      }

      const latest = getLatestVersion(pkg);
      if (_.isNil(latest) === false && pkg.versions[latest]) {
        return callback(null, pkg.versions[latest]);
      }

      return callback();
    });
  }

  /**
   * Remove package.
   * @param {*} name
   * @param {*} callback
   * @return {Function}
   */
  removePackage(name: string, callback: Callback) {
    const storage: any = this._getLocalStorage(name);

    if (_.isNil(storage)) {
      return callback(ErrorCode.getNotFound());
    }

    storage.readPackage(name, (err, data) => {
      if (_.isNil(err) === false) {
        if (err.code === STORAGE.NO_SUCH_FILE_ERROR) {
          return callback(ErrorCode.getNotFound());
        } else {
          return callback(err);
        }
      }

      data = normalizePackage(data);

      this.localData.remove(name, removeFailed => {
        if (removeFailed) {
          // This will happen when database is locked
          return callback(ErrorCode.getBadData(removeFailed.message));
        }

        storage.deletePackage(STORAGE.PACKAGE_FILE_NAME, err => {
          if (err) {
            return callback(err);
          }
          const attachments = Object.keys(data._attachments);

          this._deleteAttachments(storage, attachments, callback);
        });
      });
    });
  }

  /**
   * Synchronize remote package info with the local one
   * @param {*} name
   * @param {*} packageInfo
   * @param {*} callback
   */
  updateVersions(name: string, packageInfo: Package, callback: Callback) {
    this._readCreatePackage(name, (err, packageLocalJson) => {
      if (err) {
        return callback(err);
      }

      let change = false;
      // updating readme
      packageLocalJson.readme = getLatestReadme(packageInfo);
      if (packageInfo.readme !== packageLocalJson.readme) {
        change = true;
      }
      for (const versionId in packageInfo.versions) {
        if (_.isNil(packageLocalJson.versions[versionId])) {
          let version = packageInfo.versions[versionId];

          // we don't keep readme for package versions,
          // only one readme per package
          version = cleanUpReadme(version);
          version.contributors = normalizeContributors(version.contributors);

          change = true;
          packageLocalJson.versions[versionId] = version;

          if (version.dist && version.dist.tarball) {
            const urlObject: any = UrlNode.parse(version.dist.tarball);
            const filename = urlObject.pathname.replace(/^.*\//, '');

            // we do NOT overwrite any existing records
            if (_.isNil(packageLocalJson._distfiles[filename])) {
              const hash: DistFile = (packageLocalJson._distfiles[filename] = {
                url: version.dist.tarball,
                sha: version.dist.shasum,
              });
              /* eslint spaced-comment: 0 */
              // $FlowFixMe
              const upLink: string = version[Symbol.for('__verdaccio_uplink')];

              if (_.isNil(upLink) === false) {
                this._updateUplinkToRemoteProtocol(hash, upLink);
              }
            }
          }
        }
      }

      for (const tag in packageInfo[DIST_TAGS]) {
        if (!packageLocalJson[DIST_TAGS][tag] || packageLocalJson[DIST_TAGS][tag] !== packageInfo[DIST_TAGS][tag]) {
          change = true;
          packageLocalJson[DIST_TAGS][tag] = packageInfo[DIST_TAGS][tag];
        }
      }

      for (const up in packageInfo._uplinks) {
        if (Object.prototype.hasOwnProperty.call(packageInfo._uplinks, up)) {
          const need_change =
            !isObject(packageLocalJson._uplinks[up]) ||
            packageInfo._uplinks[up].etag !== packageLocalJson._uplinks[up].etag ||
            packageInfo._uplinks[up].fetched !== packageLocalJson._uplinks[up].fetched;

          if (need_change) {
            change = true;
            packageLocalJson._uplinks[up] = packageInfo._uplinks[up];
          }
        }
      }

      if ('time' in packageInfo && !_.isEqual(packageLocalJson.time, packageInfo.time)) {
        packageLocalJson.time = packageInfo.time;
        change = true;
      }

      if (change) {
        this.logger.debug({ name }, 'updating package @{name} info');
        this._writePackage(name, packageLocalJson, function(err) {
          callback(err, packageLocalJson);
        });
      } else {
        callback(null, packageLocalJson);
      }
    });
  }

  /**
   * Add a new version to a previous local package.
   * @param {*} name
   * @param {*} version
   * @param {*} metadata
   * @param {*} tag
   * @param {*} callback
   */
<<<<<<< HEAD
  addVersion(name: string, version: string, metadata: Version, tag: StringValue, callback: Callback) {
    this._updatePackage(
      name,
      (data, cb) => {
        // keep only one readme per package
        data.readme = metadata.readme;

        // TODO: lodash remove
        metadata = cleanUpReadme(metadata);
        metadata.contributors = normalizeContributors(metadata.contributors);

        if (data.versions[version] != null) {
          return cb(ErrorCode.getConflict());
        }
=======
  addVersion(name: string,
             version: string,
             metadata: Version,
             tag: StringValue,
             callback: Callback) {
    this._updatePackage(name, (data, cb) => {
      // keep only one readme per package
      data.readme = metadata.readme;

      // TODO: lodash remove
      metadata = cleanUpReadme(metadata);
      metadata.contributors = normalizeContributors(metadata.contributors);


      const hasVersion = data.versions[version] != null;
      if (hasVersion) {
        return cb( ErrorCode.getConflict() );
      }
>>>>>>> bca4f09b

        // if uploaded tarball has a different shasum, it's very likely that we have some kind of error
        if (isObject(metadata.dist) && _.isString(metadata.dist.tarball)) {
          const tarball = metadata.dist.tarball.replace(/.*\//, '');

          if (isObject(data._attachments[tarball])) {
            if (_.isNil(data._attachments[tarball].shasum) === false && _.isNil(metadata.dist.shasum) === false) {
              if (data._attachments[tarball].shasum != metadata.dist.shasum) {
                const errorMessage = `shasum error, ${data._attachments[tarball].shasum} != ${metadata.dist.shasum}`;
                return cb(ErrorCode.getBadRequest(errorMessage));
              }
            }

            const currentDate = new Date().toISOString();

            // some old storage do not have this field #740
            if (_.isNil(data.time)) {
              data.time = {};
            }

            data.time['modified'] = currentDate;

            if ('created' in data.time === false) {
              data.time.created = currentDate;
            }

            data.time[version] = currentDate;
            data._attachments[tarball].version = version;
          }
        }

        data.versions[version] = metadata;
        tagVersion(data, version, tag);

        this.localData.add(name, addFailed => {
          if (addFailed) {
            return cb(ErrorCode.getBadData(addFailed.message));
          }

          cb();
        });
      },
      callback
    );
  }

  /**
   * Merge a new list of tags for a local packages with the existing one.
   * @param {*} pkgName
   * @param {*} tags
   * @param {*} callback
   */
  mergeTags(pkgName: string, tags: MergeTags, callback: Callback) {
    this._updatePackage(
      pkgName,
      (data, cb) => {
        /* eslint guard-for-in: 0 */
        for (const tag: string in tags) {
          // this handle dist-tag rm command
          if (_.isNull(tags[tag])) {
            delete data[DIST_TAGS][tag];
            continue;
          }

          if (_.isNil(data.versions[tags[tag]])) {
            return cb(this._getVersionNotFound());
          }
          const version: string = tags[tag];
          tagVersion(data, version, tag);
        }
        cb();
      },
      callback
    );
  }

  /**
   * Return version not found
   * @return {String}
   * @private
   */
  _getVersionNotFound() {
    return ErrorCode.getNotFound(API_ERROR.VERSION_NOT_EXIST);
  }

  /**
   * Return file no available
   * @return {String}
   * @private
   */
  _getFileNotAvailable() {
    return ErrorCode.getNotFound('no such file available');
  }

  /**
   * Update the package metadata, tags and attachments (tarballs).
   * Note: Currently supports unpublishing only.
   * @param {*} name
   * @param {*} incomingPkg
   * @param {*} revision
   * @param {*} callback
   * @return {Function}
   */
  changePackage(name: string, incomingPkg: Package, revision?: string, callback: Callback) {
    if (!isObject(incomingPkg.versions) || !isObject(incomingPkg[DIST_TAGS])) {
      return callback(ErrorCode.getBadData());
    }

    this._updatePackage(
      name,
      (localData, cb) => {
        for (const version in localData.versions) {
          if (_.isNil(incomingPkg.versions[version])) {
            this.logger.info({ name: name, version: version }, 'unpublishing @{name}@@{version}');

            delete localData.versions[version];
            delete localData.time[version];

            for (const file in localData._attachments) {
              if (localData._attachments[file].version === version) {
                delete localData._attachments[file].version;
              }
            }
          }
        }

        localData[DIST_TAGS] = incomingPkg[DIST_TAGS];
        cb();
      },
      function(err) {
        if (err) {
          return callback(err);
        }
        callback();
      }
    );
  }
  /**
   * Remove a tarball.
   * @param {*} name
   * @param {*} filename
   * @param {*} revision
   * @param {*} callback
   */
  removeTarball(name: string, filename: string, revision: string, callback: Callback) {
    assert(validateName(filename));

    this._updatePackage(
      name,
      (data, cb) => {
        if (data._attachments[filename]) {
          delete data._attachments[filename];
          cb();
        } else {
          cb(this._getFileNotAvailable());
        }
      },
      err => {
        if (err) {
          return callback(err);
        }
        const storage = this._getLocalStorage(name);

        if (storage) {
          storage.deletePackage(filename, callback);
        }
      }
    );
  }

  /**
   * Add a tarball.
   * @param {String} name
   * @param {String} filename
   * @return {Stream}
   */
  addTarball(name: string, filename: string) {
    assert(validateName(filename));

    let length = 0;
    const shaOneHash = createTarballHash();
    const uploadStream: IUploadTarball = new UploadTarball();
    const _transform = uploadStream._transform;
    const storage = this._getLocalStorage(name);

    (uploadStream: any).abort = function() {};
    (uploadStream: any).done = function() {};

    uploadStream._transform = function(data, ...args) {
      shaOneHash.update(data);
      // measure the length for validation reasons
      length += data.length;
      const appliedData = [data, ...args];
      _transform.apply(uploadStream, appliedData);
    };

    if (name === '__proto__') {
      process.nextTick(() => {
        uploadStream.emit('error', ErrorCode.getForbidden());
      });
      return uploadStream;
    }

    if (!storage) {
      process.nextTick(() => {
        uploadStream.emit('error', "can't upload this package");
      });
      return uploadStream;
    }

    const writeStream: IUploadTarball = storage.writeTarball(filename);

    writeStream.on('error', err => {
      if (err.code === STORAGE.FILE_EXIST_ERROR) {
        uploadStream.emit('error', ErrorCode.getConflict());
        uploadStream.abort();
      } else if (err.code === STORAGE.NO_SUCH_FILE_ERROR) {
        // check if package exists to throw an appropriate message
        this.getPackageMetadata(name, function(_err, res) {
          if (_err) {
            uploadStream.emit('error', _err);
          } else {
            uploadStream.emit('error', err);
          }
        });
      } else {
        uploadStream.emit('error', err);
      }
    });

    writeStream.on('open', function() {
      // re-emitting open because it's handled in storage.js
      uploadStream.emit('open');
    });

    writeStream.on('success', () => {
      this._updatePackage(
        name,
        function updater(data, cb) {
          data._attachments[filename] = {
            shasum: shaOneHash.digest('hex'),
          };
          cb();
        },
        function(err) {
          if (err) {
            uploadStream.emit('error', err);
          } else {
            uploadStream.emit('success');
          }
        }
      );
    });

    (uploadStream: any).abort = function() {
      writeStream.abort();
    };

    (uploadStream: any).done = function() {
      if (!length) {
        uploadStream.emit('error', ErrorCode.getBadData('refusing to accept zero-length file'));
        writeStream.abort();
      } else {
        writeStream.done();
      }
    };

    uploadStream.pipe(writeStream);

    return uploadStream;
  }

  /**
   * Get a tarball.
   * @param {*} name
   * @param {*} filename
   * @return {ReadTarball}
   */
  getTarball(name: string, filename: string): IReadTarball {
    assert(validateName(filename));

    const storage: IPackageStorage = this._getLocalStorage(name);

    if (_.isNil(storage)) {
      return this._createFailureStreamResponse();
    }

    return this._streamSuccessReadTarBall(storage, filename);
  }

  /**
   * Return a stream that emits a read failure.
   * @private
   * @return {ReadTarball}
   */
  _createFailureStreamResponse(): IReadTarball {
    const stream: IReadTarball = new ReadTarball();

    process.nextTick(() => {
      stream.emit('error', this._getFileNotAvailable());
    });
    return stream;
  }

  /**
   * Return a stream that emits the tarball data
   * @param {Object} storage
   * @param {String} filename
   * @private
   * @return {ReadTarball}
   */
  _streamSuccessReadTarBall(storage: any, filename: string): IReadTarball {
    const stream: IReadTarball = new ReadTarball();
    const readTarballStream = storage.readTarball(filename);
    const e404 = ErrorCode.getNotFound;

    (stream: any).abort = function() {
      if (_.isNil(readTarballStream) === false) {
        readTarballStream.abort();
      }
    };

    readTarballStream.on('error', function(err) {
      if (err && err.code === STORAGE.NO_SUCH_FILE_ERROR) {
        stream.emit('error', e404('no such file available'));
      } else {
        stream.emit('error', err);
      }
    });

    readTarballStream.on('content-length', function(v) {
      stream.emit('content-length', v);
    });

    readTarballStream.on('open', function() {
      // re-emitting open because it's handled in storage.js
      stream.emit('open');
      readTarballStream.pipe(stream);
    });

    return stream;
  }

  /**
   * Retrieve a package by name.
   * @param {*} name
   * @param {*} callback
   * @return {Function}
   */
  getPackageMetadata(name: string, callback?: Callback = () => {}): void {
    const storage: IPackageStorage = this._getLocalStorage(name);
    if (_.isNil(storage)) {
      return callback(ErrorCode.getNotFound());
    }

    this._readPackage(name, storage, callback);
  }

  /**
   * Search a local package.
   * @param {*} startKey
   * @param {*} options
   * @return {Function}
   */
  search(startKey: string, options: any) {
    const stream = new ReadTarball({ objectMode: true });

    this._searchEachPackage(
      (item, cb) => {
        if (item.time > parseInt(startKey, 10)) {
          this.getPackageMetadata(item.name, (err: Error, data: Package) => {
            if (err) {
              return cb(err);
            }
            const time = new Date(item.time).toISOString();
            const result = prepareSearchPackage(data, time);
            if (_.isNil(result) === false) {
              stream.push(result);
            }
            cb();
          });
        } else {
          cb();
        }
      },
      function onEnd(err) {
        if (err) {
          return stream.emit('error', err);
        }
        stream.end();
      }
    );

    return stream;
  }

  /**
   * Retrieve a wrapper that provide access to the package location.
   * @param {Object} pkgName package name.
   * @return {Object}
   */
  _getLocalStorage(pkgName: string): IPackageStorage {
    return this.localData.getPackageStorage(pkgName);
  }

  /**
   * Read a json file from storage.
   * @param {Object} storage
   * @param {Function} callback
   */
  _readPackage(name: string, storage: any, callback: Callback) {
    storage.readPackage(name, (err, result) => {
      if (err) {
        if (err.code === STORAGE.NO_SUCH_FILE_ERROR) {
          return callback(ErrorCode.getNotFound());
        } else {
          return callback(this._internalError(err, STORAGE.PACKAGE_FILE_NAME, 'error reading'));
        }
      }

      callback(err, normalizePackage(result));
    });
  }

  /**
   * Walks through each package and calls `on_package` on them.
   * @param {*} onPackage
   * @param {*} onEnd
   */
  _searchEachPackage(onPackage: Callback, onEnd: Callback) {
    // save wait whether plugin still do not support search functionality
    if (_.isNil(this.localData.search)) {
      this.logger.warn('plugin search not implemented yet');
      onEnd();
    } else {
      this.localData.search(onPackage, onEnd, validateName);
    }
  }

  /**
   * Retrieve either a previous created local package or a boilerplate.
   * @param {*} pkgName
   * @param {*} callback
   * @return {Function}
   */
  _readCreatePackage(pkgName: string, callback: Callback) {
    const storage: any = this._getLocalStorage(pkgName);
    if (_.isNil(storage)) {
      return this._createNewPackage(pkgName, callback);
    }

    storage.readPackage(pkgName, (err, data) => {
      // TODO: race condition
      if (_.isNil(err) === false) {
        if (err.code === STORAGE.NO_SUCH_FILE_ERROR) {
          data = generatePackageTemplate(pkgName);
        } else {
          return callback(this._internalError(err, STORAGE.PACKAGE_FILE_NAME, 'error reading'));
        }
      }

      callback(null, normalizePackage(data));
    });
  }

  _createNewPackage(name: string, callback: Callback): Callback {
    return callback(null, normalizePackage(generatePackageTemplate(name)));
  }

  /**
   * Handle internal error
   * @param {*} err
   * @param {*} file
   * @param {*} message
   * @return {Object} Error instance
   */
  _internalError(err: string, file: string, message: string) {
    this.logger.error({ err: err, file: file }, `${message}  @{file}: @{!err.message}`);

    return ErrorCode.getInternalError();
  }

  /**
   * @param {*} name package name
   * @param {*} updateHandler function(package, cb) - update function
   * @param {*} callback callback that gets invoked after it's all updated
   * @return {Function}
   */
  _updatePackage(name: string, updateHandler: Callback, callback: Callback) {
    const storage: IPackageStorage = this._getLocalStorage(name);

    if (!storage) {
      return callback(ErrorCode.getNotFound());
    }

    storage.updatePackage(name, updateHandler, this._writePackage.bind(this), normalizePackage, callback);
  }

  /**
   * Update the revision (_rev) string for a package.
   * @param {*} name
   * @param {*} json
   * @param {*} callback
   * @return {Function}
   */
  _writePackage(name: string, json: Package, callback: Callback) {
    const storage: any = this._getLocalStorage(name);
    if (_.isNil(storage)) {
      return callback();
    }
    storage.savePackage(name, this._setDefaultRevision(json), callback);
  }

  _setDefaultRevision(json: Package) {
    // calculate revision from couch db
    if (_.isString(json._rev) === false) {
      json._rev = STORAGE.DEFAULT_REVISION;
    }

    // this is intended in debug mode we do not want modify the store revision
    if (_.isNil(this.config._debug)) {
      json._rev = generateRevision(json._rev);
    }

    return json;
  }

  _deleteAttachments(storage: any, attachments: string[], callback: Callback): void {
    const unlinkNext = function(cb) {
      if (_.isEmpty(attachments)) {
        return cb();
      }

      const attachment = attachments.shift();
      storage.deletePackage(attachment, function() {
        unlinkNext(cb);
      });
    };

    unlinkNext(function() {
      // try to unlink the directory, but ignore errors because it can fail
      storage.removePackage(function(err) {
        callback(err);
      });
    });
  }

  /**
   * Ensure the dist file remains as the same protocol
   * @param {Object} hash metadata
   * @param {String} upLinkKey registry key
   * @private
   */
  _updateUplinkToRemoteProtocol(hash: DistFile, upLinkKey: string): void {
    // if we got this information from a known registry,
    // use the same protocol for the tarball
    //
    // see https://github.com/rlidwka/sinopia/issues/166
    const tarballUrl: any = UrlNode.parse(hash.url);
    const uplinkUrl: any = UrlNode.parse(this.config.uplinks[upLinkKey].url);

    if (uplinkUrl.host === tarballUrl.host) {
      tarballUrl.protocol = uplinkUrl.protocol;
      hash.registry = upLinkKey;
      hash.url = UrlNode.format(tarballUrl);
    }
  }

  async getSecret(config: Config) {
    const secretKey = await this.localData.getSecret();

    return this.localData.setSecret(config.checkSecretKey(secretKey));
  }

  _loadStorage(config: Config, logger: Logger): ILocalData {
    const Storage = this._loadStorePlugin();

    if (_.isNil(Storage)) {
      assert(this.config.storage, 'CONFIG: storage path not defined');
      return new LocalDatabase(this.config, logger);
    } else {
      return Storage;
    }
  }

  _loadStorePlugin(): ILocalData {
    const plugin_params = {
      config: this.config,
      logger: this.logger,
    };

    return _.head(
      loadPlugin(this.config, this.config.store, plugin_params, plugin => {
        return plugin.getPackageStorage;
      })
    );
  }
}

export default LocalStorage;<|MERGE_RESOLUTION|>--- conflicted
+++ resolved
@@ -193,7 +193,6 @@
    * @param {*} tag
    * @param {*} callback
    */
-<<<<<<< HEAD
   addVersion(name: string, version: string, metadata: Version, tag: StringValue, callback: Callback) {
     this._updatePackage(
       name,
@@ -205,29 +204,10 @@
         metadata = cleanUpReadme(metadata);
         metadata.contributors = normalizeContributors(metadata.contributors);
 
-        if (data.versions[version] != null) {
+        const hasVersion = data.versions[version] != null;
+        if (hasVersion) {
           return cb(ErrorCode.getConflict());
         }
-=======
-  addVersion(name: string,
-             version: string,
-             metadata: Version,
-             tag: StringValue,
-             callback: Callback) {
-    this._updatePackage(name, (data, cb) => {
-      // keep only one readme per package
-      data.readme = metadata.readme;
-
-      // TODO: lodash remove
-      metadata = cleanUpReadme(metadata);
-      metadata.contributors = normalizeContributors(metadata.contributors);
-
-
-      const hasVersion = data.versions[version] != null;
-      if (hasVersion) {
-        return cb( ErrorCode.getConflict() );
-      }
->>>>>>> bca4f09b
 
         // if uploaded tarball has a different shasum, it's very likely that we have some kind of error
         if (isObject(metadata.dist) && _.isString(metadata.dist.tarball)) {
