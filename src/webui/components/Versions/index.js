/**
 * @prettier
 * @flow
 */

import { DetailContextConsumer } from '../../pages/version/index';
import { formatDateDistance } from '../../utils/package';
import { Heading, Spacer, ListItemText } from './styles';
import List from '@material-ui/core/List/index';
import ListItem from '@material-ui/core/ListItem/index';
import React from 'react';
import { DIST_TAGS } from '../../../lib/constants';

class Versions extends React.PureComponent<any> {
  render() {
    return (
      // $FlowFixMe
      <DetailContextConsumer>
        {({ packageMeta }) => {
          return this.renderContent(packageMeta[DIST_TAGS], packageMeta.versions);
        }}
      </DetailContextConsumer>
    );
  }

  renderPackageList = (packages: any, isVersion: boolean = false) => (
    <List>
      {Object.keys(packages)
        .reverse()
        .map(version => (
          <ListItem key={version}>
            <ListItemText>{version}</ListItemText>
            <Spacer />
            <ListItemText>{isVersion ? `${formatDateDistance('2017-10-26T09:03:15.044Z')} ago` : packages[version]}</ListItemText>
          </ListItem>
        ))}
    </List>
  );

<<<<<<< HEAD
  // $FlowFixMe
  renderContent(distTags: object, versions: object) {
    return (
      <>
        {distTags && (
          <>
            <Heading variant={'subheading'}>{'Current Tags'}</Heading>
            {this.renderPackageList(distTags)}
          </>
        )}
        {versions && (
          <>
            <Heading variant={'subheading'}>{'Version History'}</Heading>
            {this.renderPackageList(versions, true)}
          </>
        )}
      </>
    );
  }
=======
  renderContent = (distTags: any, versions: any) => (
    <>
      {distTags && (
        <>
          <Heading variant={'subheading'}>{'Current Tags'}</Heading>
          {this.renderPackageList(distTags)}
        </>
      )}
      {versions && (
        <>
          <Heading variant={'subheading'}>{'Version History'}</Heading>
          {this.renderPackageList(versions, true)}
        </>
      )}
    </>
  );
>>>>>>> 06ff59c7
}

export default Versions;<|MERGE_RESOLUTION|>--- conflicted
+++ resolved
@@ -37,7 +37,6 @@
     </List>
   );
 
-<<<<<<< HEAD
   // $FlowFixMe
   renderContent(distTags: object, versions: object) {
     return (
@@ -57,24 +56,6 @@
       </>
     );
   }
-=======
-  renderContent = (distTags: any, versions: any) => (
-    <>
-      {distTags && (
-        <>
-          <Heading variant={'subheading'}>{'Current Tags'}</Heading>
-          {this.renderPackageList(distTags)}
-        </>
-      )}
-      {versions && (
-        <>
-          <Heading variant={'subheading'}>{'Version History'}</Heading>
-          {this.renderPackageList(versions, true)}
-        </>
-      )}
-    </>
-  );
->>>>>>> 06ff59c7
 }
 
 export default Versions;